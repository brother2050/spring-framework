plugins {
	id 'io.spring.dependency-management' version '1.0.9.RELEASE' apply false
	id 'io.spring.nohttp' version '0.0.5.RELEASE'
	id 'org.jetbrains.kotlin.jvm' version '1.4.10' apply false
	id 'org.jetbrains.dokka' version '0.10.1' apply false
	id 'org.asciidoctor.jvm.convert' version '3.1.0'
	id 'org.asciidoctor.jvm.pdf' version '3.1.0'
	id 'de.undercouch.download' version '4.1.1'
	id "io.freefair.aspectj" version '5.1.1' apply false
	id "com.github.ben-manes.versions" version '0.28.0'
	id "me.champeau.gradle.jmh" version "0.5.0" apply false
	id "org.jetbrains.kotlin.plugin.serialization" version "1.4.10" apply false
}

ext {
	moduleProjects = subprojects.findAll { it.name.startsWith("spring-") }
	javaProjects = subprojects - project(":framework-bom")
	withoutJclOverSlf4j = {
		exclude group: "org.slf4j", name: "jcl-over-slf4j"
	}
}

configure(allprojects) { project ->
	apply plugin: "io.spring.dependency-management"

	dependencyManagement {
		imports {
			mavenBom "com.fasterxml.jackson:jackson-bom:2.11.3"
			mavenBom "io.netty:netty-bom:4.1.53.Final"
			mavenBom "io.projectreactor:reactor-bom:2020.0.0-SNAPSHOT"
			mavenBom "io.r2dbc:r2dbc-bom:Arabba-SR8"
			mavenBom "io.rsocket:rsocket-bom:1.1.0-SNAPSHOT"
			mavenBom "org.eclipse.jetty:jetty-bom:9.4.33.v20201020"
			mavenBom "org.jetbrains.kotlin:kotlin-bom:1.4.10"
			mavenBom "org.jetbrains.kotlinx:kotlinx-coroutines-bom:1.4.0-M1"
			mavenBom "org.junit:junit-bom:5.7.0"
		}
		dependencies {
			dependencySet(group: 'org.apache.logging.log4j', version: '2.13.3') {
				entry 'log4j-api'
				entry 'log4j-core'
				entry 'log4j-jul'
				entry 'log4j-slf4j-impl'
			}
			dependency "org.slf4j:slf4j-api:1.7.30"
			dependency("com.google.code.findbugs:findbugs:3.0.1") {
				exclude group: "dom4j", name: "dom4j"
			}
			dependency "com.google.code.findbugs:jsr305:3.0.2"

			dependencySet(group: 'org.aspectj', version: '1.9.6') {
				entry 'aspectjrt'
				entry 'aspectjtools'
				entry 'aspectjweaver'
			}
			dependencySet(group: 'org.codehaus.groovy', version: '3.0.6') {
				entry 'groovy'
				entry 'groovy-jsr223'
				entry 'groovy-templates'  // requires findbugs for warning-free compilation
				entry 'groovy-test'
				entry 'groovy-xml'
			}

			dependency "io.reactivex:rxjava:1.3.8"
			dependency "io.reactivex:rxjava-reactive-streams:1.2.1"
			dependency "io.reactivex.rxjava2:rxjava:2.2.19"
			dependency "io.reactivex.rxjava3:rxjava:3.0.7"
			dependency "io.projectreactor.tools:blockhound:1.0.2.RELEASE"

			dependency "com.caucho:hessian:4.0.63"
			dependency "com.fasterxml:aalto-xml:1.2.2"
			dependency("com.fasterxml.woodstox:woodstox-core:6.2.3") {
				exclude group: "stax", name: "stax-api"
			}
			dependency "com.google.code.gson:gson:2.8.6"
			dependency "com.google.protobuf:protobuf-java-util:3.13.0"
			dependency "com.googlecode.protobuf-java-format:protobuf-java-format:1.4"
			dependency("com.thoughtworks.xstream:xstream:1.4.13") {
				exclude group: "xpp3", name: "xpp3_min"
				exclude group: "xmlpull", name: "xmlpull"
			}
			dependency "org.apache.johnzon:johnzon-jsonb:1.2.8"
			dependency("org.codehaus.jettison:jettison:1.3.8") {
				exclude group: "stax", name: "stax-api"
			}
			dependencySet(group: 'org.jibx', version: '1.3.3') {
				entry 'jibx-bind'
				entry 'jibx-run'
			}
			dependency "org.ogce:xpp3:1.1.6"
<<<<<<< HEAD
			dependency "org.yaml:snakeyaml:1.26"
			dependencySet(group: 'org.jetbrains.kotlinx', version: '1.0.0') {
				entry 'kotlinx-serialization-core'
				entry 'kotlinx-serialization-json'
			}
=======
			dependency "org.yaml:snakeyaml:1.27"
>>>>>>> 9d70d202

			dependency "com.h2database:h2:1.4.200"
			dependency "com.github.ben-manes.caffeine:caffeine:2.8.6"
			dependency "com.github.librepdf:openpdf:1.3.22"
			dependency "com.rometools:rome:1.15.0"
			dependency "commons-io:commons-io:2.5"
			dependency "io.vavr:vavr:0.10.3"
			dependency "net.sf.jopt-simple:jopt-simple:5.0.4"
			dependencySet(group: 'org.apache.activemq', version: '5.16.0') {
				entry 'activemq-broker'
				entry('activemq-kahadb-store') {
					exclude group: "org.springframework", name: "spring-context"
				}
				entry 'activemq-stomp'
			}
			dependency "org.apache.bcel:bcel:6.0"
			dependency "org.apache.commons:commons-pool2:2.9.0"
			dependencySet(group: 'org.apache.derby', version: '10.14.2.0') {
				entry 'derby'
				entry 'derbyclient'
			}
			dependency "org.apache.poi:poi-ooxml:4.1.2"
			dependency "org.apache-extras.beanshell:bsh:2.0b6"
			dependency "org.freemarker:freemarker:2.3.30"
			dependency "org.hsqldb:hsqldb:2.5.1"
			dependency "org.quartz-scheduler:quartz:2.3.2"
			dependency "org.codehaus.fabric3.api:commonj:1.1.0"
			dependency "net.sf.ehcache:ehcache:2.10.6"
			dependency "org.ehcache:jcache:1.0.1"
			dependency "org.ehcache:ehcache:3.4.0"
			dependency "org.hibernate:hibernate-core:5.4.22.Final"
			dependency "org.hibernate:hibernate-validator:6.1.6.Final"
			dependency "org.webjars:webjars-locator-core:0.46"
			dependency "org.webjars:underscorejs:1.8.3"

			dependencySet(group: 'org.apache.tomcat', version: '9.0.39') {
				entry 'tomcat-util'
				entry('tomcat-websocket') {
					exclude group: "org.apache.tomcat", name: "tomcat-websocket-api"
					exclude group: "org.apache.tomcat", name: "tomcat-servlet-api"
				}
			}
			dependencySet(group: 'org.apache.tomcat.embed', version: '9.0.39') {
				entry 'tomcat-embed-core'
				entry 'tomcat-embed-websocket'
			}
			dependencySet(group: 'io.undertow', version: '2.2.2.Final') {
				entry 'undertow-core'
				entry('undertow-websockets-jsr') {
					exclude group: "org.jboss.spec.javax.websocket", name: "jboss-websocket-api_1.1_spec"
				}
				entry('undertow-servlet') {
					exclude group: "org.jboss.spec.javax.servlet", name: "jboss-servlet-api_3.1_spec"
					exclude group: "org.jboss.spec.javax.annotation", name: "jboss-annotations-api_1.2_spec"
				}
			}

			dependencySet(group: 'com.squareup.okhttp3', version: '3.14.9') {
				entry 'okhttp'
				entry 'mockwebserver'
			}
			dependency("org.apache.httpcomponents:httpclient:4.5.12") {
				exclude group: "commons-logging", name: "commons-logging"
			}
			dependency("org.apache.httpcomponents:httpasyncclient:4.1.4") {
				exclude group: "commons-logging", name: "commons-logging"
			}
			dependency 'org.apache.httpcomponents.client5:httpclient5:5.0.3'
			dependency 'org.apache.httpcomponents.core5:httpcore5-reactive:5.0.2'
			dependency "org.eclipse.jetty:jetty-reactive-httpclient:1.1.4"

			dependency "org.jruby:jruby:9.2.13.0"
			dependency "org.python:jython-standalone:2.7.1"
			dependency "org.mozilla:rhino:1.7.11"

			dependency "commons-fileupload:commons-fileupload:1.4"
			dependency "org.synchronoss.cloud:nio-multipart-parser:1.1.0"

			dependency("org.dom4j:dom4j:2.1.3") {
				exclude group: "jaxen", name: "jaxen"
				exclude group: "net.java.dev.msv", name: "xsdlib"
				exclude group: "pull-parser", name: "pull-parser"
				exclude group: "xpp3", name: "xpp3"
			}
			dependency("jaxen:jaxen:1.2.0") {
				exclude group: "dom4j", name: "dom4j"
			}

			dependency("junit:junit:4.13.1") {
				exclude group: "org.hamcrest", name: "hamcrest-core"
			}
			dependency("de.bechte.junit:junit-hierarchicalcontextrunner:4.12.1") {
				exclude group: "junit", name: "junit"
			}
			dependency "org.testng:testng:7.3.0"
			dependency "org.hamcrest:hamcrest:2.1"
			dependency "org.awaitility:awaitility:3.1.6"
			dependency "org.assertj:assertj-core:3.17.2"
			dependencySet(group: 'org.xmlunit', version: '2.6.2') {
				entry 'xmlunit-assertj'
				entry('xmlunit-matchers') {
					exclude group: "org.hamcrest", name: "hamcrest-core"
				}
			}
			dependencySet(group: 'org.mockito', version: '3.5.15') {
				entry('mockito-core') {
					exclude group: "org.hamcrest", name: "hamcrest-core"
				}
				entry 'mockito-junit-jupiter'
			}
			dependency "io.mockk:mockk:1.10.0"

			dependency("net.sourceforge.htmlunit:htmlunit:2.44.0") {
				exclude group: "commons-logging", name: "commons-logging"
			}
			dependency("org.seleniumhq.selenium:htmlunit-driver:2.44.0") {
				exclude group: "commons-logging", name: "commons-logging"
			}
			dependency("org.seleniumhq.selenium:selenium-java:3.141.59") {
				exclude group: "commons-logging", name: "commons-logging"
				exclude group: "io.netty", name: "netty"
			}
			dependency "org.skyscreamer:jsonassert:1.5.0"
			dependency "com.jayway.jsonpath:json-path:2.4.0"
			dependency "org.bouncycastle:bcpkix-jdk15on:1.66"

			dependencySet(group: 'org.apache.tiles', version: '3.0.8') {
				entry 'tiles-api'
				entry('tiles-core', withoutJclOverSlf4j)
				entry('tiles-servlet', withoutJclOverSlf4j)
				entry('tiles-jsp', withoutJclOverSlf4j)
				entry('tiles-el', withoutJclOverSlf4j)
				entry('tiles-extras') {
					exclude group: "org.springframework", name: "spring-web"
					exclude group: "org.slf4j", name: "jcl-over-slf4j"
				}
			}
			dependency("org.apache.taglibs:taglibs-standard-jstlel:1.2.5") {
				exclude group: "org.apache.taglibs", name: "taglibs-standard-spec"
			}

			dependency "com.ibm.websphere:uow:6.0.2.17"
			dependency "com.jamonapi:jamon:2.82"
			dependency "joda-time:joda-time:2.10.6"
			dependency "org.eclipse.persistence:org.eclipse.persistence.jpa:2.7.7"
			dependency "org.javamoney:moneta:1.3"

			dependency "com.sun.activation:javax.activation:1.2.0"
			dependency "com.sun.mail:javax.mail:1.6.2"
			dependencySet(group: 'com.sun.xml.bind', version: '2.3.0.1') {
				entry 'jaxb-core'
				entry 'jaxb-impl'
				entry 'jaxb-xjc'
			}

			dependency "javax.activation:javax.activation-api:1.2.0"
			dependency "javax.annotation:javax.annotation-api:1.3.2"
			dependency "javax.cache:cache-api:1.1.0"
			dependency "javax.ejb:javax.ejb-api:3.2"
			dependency "javax.el:javax.el-api:3.0.1-b04"
			dependency "javax.enterprise.concurrent:javax.enterprise.concurrent-api:1.0"
			dependency "javax.faces:javax.faces-api:2.2"
			dependency "javax.inject:javax.inject:1"
			dependency "javax.inject:javax.inject-tck:1"
			dependency "javax.interceptor:javax.interceptor-api:1.2.2"
			dependency "javax.jms:javax.jms-api:2.0.1"
			dependency "javax.json:javax.json-api:1.1.4"
			dependency "javax.json.bind:javax.json.bind-api:1.0"
			dependency "javax.mail:javax.mail-api:1.6.2"
			dependency "javax.money:money-api:1.0.3"
			dependency "javax.resource:javax.resource-api:1.7.1"
			dependency "javax.servlet:javax.servlet-api:4.0.1"
			dependency "javax.servlet.jsp:javax.servlet.jsp-api:2.3.2-b02"
			dependency "javax.servlet.jsp.jstl:javax.servlet.jsp.jstl-api:1.2.1"
			dependency "javax.transaction:javax.transaction-api:1.3"
			dependency "javax.validation:validation-api:2.0.1.Final"
			dependency "javax.websocket:javax.websocket-api:1.1"
			dependency "javax.xml.bind:jaxb-api:2.3.1"
			dependency "javax.xml.ws:jaxws-api:2.3.1"

			dependency "org.eclipse.persistence:javax.persistence:2.2.0"

			// Substitute for "javax.management:jmxremote_optional:1.0.1_04" which
			// is not available on Maven Central
			dependency "org.glassfish.external:opendmk_jmxremote_optional_jar:1.0-b01-ea"
			dependency "org.glassfish:javax.el:3.0.1-b08"
			dependency "org.glassfish.main:javax.jws:4.0-b33"
			dependency "org.glassfish.tyrus:tyrus-container-servlet:1.13.1"
		}
		generatedPomCustomization {
			enabled = false
		}
		resolutionStrategy {
			cacheChangingModulesFor 0, "seconds"
		}
		repositories {
			mavenCentral()
			maven { url "https://repo.spring.io/libs-spring-framework-build" }
			maven { url "https://repo.spring.io/snapshot" } // Reactor
			maven { url "https://oss.jfrog.org/artifactory/oss-snapshot-local" } // RSocket
		}
	}
	configurations.all {
		resolutionStrategy {
			cacheChangingModulesFor 0, "seconds"
			cacheDynamicVersionsFor 0, "seconds"
		}
	}
}

configure([rootProject] + javaProjects) { project ->
	group = "org.springframework"

	apply plugin: "java"
	apply plugin: "java-test-fixtures"
	apply plugin: "checkstyle"
	apply plugin: 'org.springframework.build.compile'
	apply from: "${rootDir}/gradle/custom-java-home.gradle"
	apply from: "${rootDir}/gradle/ide.gradle"

	pluginManager.withPlugin("kotlin") {
		apply plugin: "org.jetbrains.dokka"
		compileKotlin {
			kotlinOptions {
				jvmTarget = "1.8"
				languageVersion = "1.3"
				apiVersion = "1.3"
				freeCompilerArgs = ["-Xjsr305=strict"]
				allWarningsAsErrors = true
			}
		}
		compileTestKotlin {
			kotlinOptions {
				jvmTarget = "1.8"
				freeCompilerArgs = ["-Xjsr305=strict"]
			}
		}
	}

	test {
		useJUnitPlatform()
		include(["**/*Tests.class", "**/*Test.class"])
		systemProperty("java.awt.headless", "true")
		systemProperty("testGroups", project.properties.get("testGroups"))
		systemProperty("io.netty.leakDetection.level", "paranoid")
	}

	checkstyle {
		toolVersion = "8.36.2"
		configDirectory.set(rootProject.file("src/checkstyle"))
	}

	dependencies {
		testCompile("org.junit.jupiter:junit-jupiter-api")
		testCompile("org.junit.jupiter:junit-jupiter-params")
		testCompile("org.mockito:mockito-core")
		testCompile("org.mockito:mockito-junit-jupiter")
		testCompile("io.mockk:mockk")
		testCompile("org.assertj:assertj-core")
		// Pull in the latest JUnit 5 Launcher API to ensure proper support in IDEs.
		testRuntime("org.junit.platform:junit-platform-launcher")
		testRuntime("org.junit.jupiter:junit-jupiter-engine")
		testRuntime("org.apache.logging.log4j:log4j-core")
		testRuntime("org.apache.logging.log4j:log4j-slf4j-impl")
		testRuntime("org.apache.logging.log4j:log4j-jul")
		// JSR-305 only used for non-required meta-annotations
		compileOnly("com.google.code.findbugs:jsr305")
		testCompileOnly("com.google.code.findbugs:jsr305")
		checkstyle("io.spring.javaformat:spring-javaformat-checkstyle:0.0.15")
	}

	ext.javadocLinks = [
			"https://docs.oracle.com/javase/8/docs/api/",
			"https://docs.oracle.com/javaee/7/api/",
			"https://docs.oracle.com/cd/E13222_01/wls/docs90/javadocs/",  // CommonJ
			"https://www.ibm.com/support/knowledgecenter/SS7JFU_8.5.5/com.ibm.websphere.javadoc.doc/web/apidocs/",
			"https://glassfish.java.net/nonav/docs/v3/api/",
			"https://docs.jboss.org/jbossas/javadoc/4.0.5/connector/",
			"https://docs.jboss.org/jbossas/javadoc/7.1.2.Final/",
			"https://tiles.apache.org/tiles-request/apidocs/",
			"https://tiles.apache.org/framework/apidocs/",
			"https://www.eclipse.org/aspectj/doc/released/aspectj5rt-api/",
			"https://www.ehcache.org/apidocs/2.10.4/",
			"https://www.quartz-scheduler.org/api/2.3.0/",
			"https://fasterxml.github.io/jackson-core/javadoc/2.10/",
			"https://fasterxml.github.io/jackson-databind/javadoc/2.10/",
			"https://fasterxml.github.io/jackson-dataformat-xml/javadoc/2.10/",
			"https://hc.apache.org/httpcomponents-client-ga/httpclient/apidocs/",
			"https://junit.org/junit4/javadoc/4.13.1/",
			"https://junit.org/junit5/docs/5.7.0/api/"
	] as String[]
}

configure(moduleProjects) { project ->
	apply from: "${rootDir}/gradle/spring-module.gradle"
}

configure(rootProject) {
	description = "Spring Framework"

	apply plugin: "groovy"
	apply plugin: "kotlin"
	apply plugin: "io.spring.nohttp"
	apply plugin: 'org.springframework.build.api-diff'
	apply from: "${rootDir}/gradle/publications.gradle"
	apply from: "${rootDir}/gradle/docs.gradle"

	nohttp {
		source.exclude "**/test-output/**"
		allowlistFile = project.file("src/nohttp/allowlist.lines")
		def rootPath = file(rootDir).toPath()
		def projectDirs = allprojects.collect { it.projectDir } + "${rootDir}/buildSrc"
		projectDirs.forEach { dir ->
			[ 'bin', 'build', 'out', '.settings' ]
				.collect { rootPath.relativize(new File(dir, it).toPath()) }
				.forEach { source.exclude "$it/**" }
			[ '.classpath', '.project' ]
				.collect { rootPath.relativize(new File(dir, it).toPath()) }
				.forEach { source.exclude "$it" }
		}
	}

	publishing {
		publications {
			mavenJava(MavenPublication) {
				artifact docsZip
				artifact schemaZip
				artifact distZip
			}
		}
	}
}<|MERGE_RESOLUTION|>--- conflicted
+++ resolved
@@ -88,15 +88,11 @@
 				entry 'jibx-run'
 			}
 			dependency "org.ogce:xpp3:1.1.6"
-<<<<<<< HEAD
-			dependency "org.yaml:snakeyaml:1.26"
+			dependency "org.yaml:snakeyaml:1.27"
 			dependencySet(group: 'org.jetbrains.kotlinx', version: '1.0.0') {
 				entry 'kotlinx-serialization-core'
 				entry 'kotlinx-serialization-json'
 			}
-=======
-			dependency "org.yaml:snakeyaml:1.27"
->>>>>>> 9d70d202
 
 			dependency "com.h2database:h2:1.4.200"
 			dependency "com.github.ben-manes.caffeine:caffeine:2.8.6"
